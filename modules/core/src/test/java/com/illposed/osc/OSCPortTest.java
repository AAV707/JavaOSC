--- conflicted
+++ resolved
@@ -8,19 +8,10 @@
 
 package com.illposed.osc;
 
-<<<<<<< HEAD
 import java.util.ArrayList;
 import java.util.Date;
 import java.util.List;
 
-=======
-/**
- * @author Chandrasekhar Ramakrishnan
- * @see OSCPort
- * @see OSCPortIn
- * @see OSCPortOut
- */
->>>>>>> 129ad0d5
 public class OSCPortTest extends junit.framework.TestCase {
 
 	private OSCPortOut sender;
