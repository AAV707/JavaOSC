--- conflicted
+++ resolved
@@ -42,15 +42,6 @@
 				}
 			};
 
-<<<<<<< HEAD
-	private static final OSCSerializer serializer
-		= new OSCSerializerAndParserBuilder().buildSerializer();
-
-	private static ByteBuffer serialize(final OSCPacket packet)
-			throws OSCSerializeException
-	{
-		return ByteBuffer.wrap(serializer.serialize(packet));
-=======
 	private static BufferBytesReceiver serialize(final OSCPacket packet)
 			throws OSCSerializeException
 	{
@@ -60,7 +51,6 @@
 				= new OSCSerializerAndParserBuilder().buildSerializer(bytesReceiver);
 		serializer.write(packet);
 		return bytesReceiver;
->>>>>>> c4b20079
 	}
 
 	private static OSCPacket parse(final ByteBuffer packetBytes)
