--- conflicted
+++ resolved
@@ -56,32 +56,20 @@
 		OSCMessage packet = (OSCMessage) converter.convert(bytes, bytes.length);
 		if (!packet.getAddress().equals("/s_new")) {
 			fail("Address should be /s_new, but is " + packet.getAddress());
-<<<<<<< HEAD
+		}
 		List<Object> arguments = packet.getArguments();
-		if (arguments.size() != 3)
+		if (arguments.size() != 3) {
 			fail("Num arguments should be 3, but is " + arguments.size());
-		if (!(new Integer(1001).equals(arguments.get(0))))
+		}
+		if (!(new Integer(1001).equals(arguments.get(0)))) {
 			fail("Argument 1 should be 1001, but is " + arguments.get(0));
-		if (!("freq".equals(arguments.get(1))))
+		}
+		if (!("freq".equals(arguments.get(1)))) {
 			fail("Argument 2 should be freq, but is " + arguments.get(1));
-		if (!(new Float(440.0).equals(arguments.get(2))))
+		}
+		if (!(new Float(440.0).equals(arguments.get(2)))) {
 			fail("Argument 3 should be 440.0, but is " + arguments.get(2));
-=======
 		}
-		Object[] arguments = packet.getArguments();
-		if (arguments.length != 3) {
-			fail("Num arguments should be 3, but is " + arguments.length);
-		}
-		if (!(new Integer(1001).equals(arguments[0]))) {
-			fail("Argument 1 should be 1001, but is " + arguments[0]);
-		}
-		if (!("freq".equals(arguments[1]))) {
-			fail("Argument 2 should be freq, but is " + arguments[1]);
-		}
-		if (!(new Float(440.0).equals(arguments[2]))) {
-			fail("Argument 3 should be 440.0, but is " + arguments[2]);
-		}
->>>>>>> e2a1667c
 	}
 
 	public void testReadBundle() throws Exception {
@@ -90,21 +78,13 @@
 		OSCBundle bundle = (OSCBundle) converter.convert(bytes, bytes.length);
 		if (!bundle.getTimestamp().equals(new Date(0))) {
 			fail("Timestamp should be 0, but is " + bundle.getTimestamp());
-<<<<<<< HEAD
+		}
 		List<OSCPacket> packets = bundle.getPackets();
-		if (packets.size() != 1)
+		if (packets.size() != 1) {
 			fail("Num packets should be 1, but is " + packets.size());
+		}
 		OSCMessage message = (OSCMessage) packets.get(0);
-		if (!("/test".equals(message.getAddress())))
-=======
-		}
-		OSCPacket[] packets = bundle.getPackets();
-		if (packets.length != 1) {
-			fail("Num packets should be 1, but is " + packets.length);
-		}
-		OSCMessage message = (OSCMessage) packets[0];
 		if (!("/test".equals(message.getAddress()))) {
->>>>>>> e2a1667c
 			fail("Address of message should be /test, but is " + message.getAddress());
 		}
 	}
