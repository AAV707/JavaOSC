--- conflicted
+++ resolved
@@ -15,6 +15,7 @@
 import com.illposed.osc.OSCParser;
 import com.illposed.osc.OSCSerializeException;
 import com.illposed.osc.OSCSerializer;
+import com.illposed.osc.OSCSerializerAndParserBuilder;
 
 import java.io.IOException;
 import java.net.SocketAddress;
@@ -39,19 +40,24 @@
 
 	private final DatagramChannel underlyingChannel;
 	private final OSCParser parser;
-	private final OSCSerializer serializer;
+	private final OSCSerializerAndParserBuilder serializerBuilder;
 
 	public OSCDatagramChannel(
 			final DatagramChannel underlyingChannel,
-			final OSCParser parser,
-			final OSCSerializer serializer)
+			final OSCSerializerAndParserBuilder serializerAndParserBuilder
+			)
 	{
 		this.underlyingChannel = underlyingChannel;
-		this.parser = parser;
-		this.serializer = serializer;
+		OSCParser tmpParser = null;
+		if (serializerAndParserBuilder != null) {
+			tmpParser = serializerAndParserBuilder.buildParser();
+		}
+		this.parser = tmpParser;
+		this.serializerBuilder = serializerAndParserBuilder;
 	}
 
 	public OSCPacket read(final ByteBuffer buffer) throws IOException, OSCParseException {
+
 		boolean completed = false;
 		OSCPacket oscPacket;
 		try {
@@ -73,9 +79,7 @@
 //			}
 			buffer.flip();
 			if (buffer.limit() == 0) {
-				throw new OSCParseException(
-					"Received a packet without any data", buffer
-				);
+				throw new OSCParseException("Received a packet without any data", buffer);
 			} else {
 				oscPacket = parser.convert(buffer);
 				completed = true;
@@ -87,21 +91,16 @@
 		return oscPacket;
 	}
 
-	public void send(final OSCPacket packet, final SocketAddress remoteAddress) throws IOException, OSCSerializeException {
+	public void send(final ByteBuffer buffer, final OSCPacket packet, final SocketAddress remoteAddress) throws IOException, OSCSerializeException {
 
 		boolean completed = false;
 		try {
 			begin();
 
-<<<<<<< HEAD
-			byte[] packetBytes = serializer.serialize(packet);
-			ByteBuffer buffer = ByteBuffer.wrap(packetBytes);
-=======
 			final OSCSerializer serializer = serializerBuilder.buildSerializer(new BufferBytesReceiver(buffer));
 			buffer.rewind();
 			serializer.write(packet);
 			buffer.flip();
->>>>>>> c4b20079
 			if (underlyingChannel.isConnected()) {
 				underlyingChannel.write(buffer);
 			} else if (remoteAddress == null) {
@@ -115,7 +114,7 @@
 		}
 	}
 
-	public void write(final OSCPacket packet) throws IOException, OSCSerializeException {
+	public void write(final ByteBuffer buffer, final OSCPacket packet) throws IOException, OSCSerializeException {
 
 		boolean completed = false;
 		try {
@@ -123,7 +122,7 @@
 			if (!underlyingChannel.isConnected()) {
 				throw new IllegalStateException("Either connect the channel or use write()");
 			}
-			send(packet, null);
+			send(buffer, packet, null);
 			completed = true;
 		} finally {
 			end(completed);
