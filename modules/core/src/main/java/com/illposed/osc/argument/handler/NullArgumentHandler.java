/*
 * Copyright (C) 2015-2017, C. Ramakrishnan / Illposed Software.
 * All rights reserved.
 *
 * This code is licensed under the BSD 3-Clause license.
 * SPDX-License-Identifier: BSD-3-Clause
 * See file LICENSE.md for more information.
 */

package com.illposed.osc.argument.handler;

import com.illposed.osc.BytesReceiver;
import com.illposed.osc.argument.ArgumentHandler;
import java.nio.ByteBuffer;
import java.util.Map;

/**
 * Parses and serializes an OSC null type.
 */
public class NullArgumentHandler implements ArgumentHandler<Object>, Cloneable {

	public static final ArgumentHandler<Object> INSTANCE = new NullArgumentHandler();

	// Public API
	/** Allow overriding, but somewhat enforce the ugly singleton. */
	@SuppressWarnings("WeakerAccess")
	protected NullArgumentHandler() {
		// declared only for setting the access level
	}

	@Override
	public char getDefaultIdentifier() {
		return 'N';
	}

	@Override
	public Class<Object> getJavaClass() {
		return Object.class;
	}

	@Override
	public void setProperties(final Map<String, Object> properties) {
		// we make no use of any properties
	}

	@Override
	public boolean isMarkerOnly() {
		return true;
	}

	@Override
	@SuppressWarnings("unchecked")
	public NullArgumentHandler clone() throws CloneNotSupportedException {
		return (NullArgumentHandler) super.clone();
	}

	@Override
	public Object parse(final ByteBuffer input) {
		return null;
	}

	@Override
<<<<<<< HEAD
	public byte[] serialize(final Object value) {
		// if (value != null) {
		// 	throw new OSCSerializeException();
		// }
		return new byte[0];
=======
	public void serialize(final BytesReceiver output, final Object value) {

//		if (value != null) {
//			throw new OSCSerializeException();
//		}
>>>>>>> c4b20079
	}
}<|MERGE_RESOLUTION|>--- conflicted
+++ resolved
@@ -60,18 +60,10 @@
 	}
 
 	@Override
-<<<<<<< HEAD
-	public byte[] serialize(final Object value) {
-		// if (value != null) {
-		// 	throw new OSCSerializeException();
-		// }
-		return new byte[0];
-=======
 	public void serialize(final BytesReceiver output, final Object value) {
 
 //		if (value != null) {
 //			throw new OSCSerializeException();
 //		}
->>>>>>> c4b20079
 	}
 }